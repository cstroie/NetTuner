--- conflicted
+++ resolved
@@ -381,7 +381,6 @@
 }
 
 
-<<<<<<< HEAD
 
 
 // Forward declaration of the global player instance
@@ -442,8 +441,6 @@
   }
 }
 
-=======
->>>>>>> e2fd3425
 /**
  * @brief Handle WiFi configuration API request
  * Returns the current WiFi configuration as JSON
@@ -858,7 +855,7 @@
  * Returns the current configuration as JSON
  * This function serves the current configuration in JSON format.
  */
-void handleGetConfig(AsyncWebServerRequest *request) {
+void handleGetConfig() {
   // Yield to other tasks before processing
   yield();
   // Create JSON document with appropriate size
@@ -1037,11 +1034,7 @@
     }
     // Refresh display
     updateDisplay();
-<<<<<<< HEAD
     // Notify clients of status change
-=======
-    // Notify clients of status change 
->>>>>>> e2fd3425
     sendStatusToClients();
   }
 }
@@ -1076,18 +1069,10 @@
     updateDisplay();
     sendStatusToClients();
   }
-<<<<<<< HEAD
-
-=======
->>>>>>> e2fd3425
   // Handle next/volume-up button
   if (touchNext && touchNext->wasPressed()) {
     display->setActivityTime(millis()); // Update activity time
     updateDisplay(); // Turn display back on and update
-<<<<<<< HEAD
-
-=======
->>>>>>> e2fd3425
     if (player.isPlaying()) {
       // If playing, increase volume by 1 (capped at 22)
       player.setVolume(min(22, player.getVolume() + 1));
@@ -1099,10 +1084,6 @@
     updateDisplay();
     sendStatusToClients();
   }
-<<<<<<< HEAD
-
-=======
->>>>>>> e2fd3425
   // Handle previous/volume-down button
   if (touchPrev && touchPrev->wasPressed()) {
     display->setActivityTime(millis()); // Update activity time
@@ -1762,10 +1743,6 @@
 String generateStatusJSON(bool fullStatus) {
   // Create JSON document with appropriate size
   DynamicJsonDocument doc(512);
-<<<<<<< HEAD
-
-=======
->>>>>>> e2fd3425
   if (fullStatus) {
     // Populate JSON document with all status values
     doc["playing"] = player.isPlaying();
@@ -1783,10 +1760,6 @@
     // Only include the bitrate in partial status
     doc["bitrate"] = player.getBitrate();
   }
-<<<<<<< HEAD
-
-=======
->>>>>>> e2fd3425
   // Serialize JSON to string
   String json;
   serializeJson(doc, json);
@@ -1830,71 +1803,36 @@
     sendJsonResponse(request, "error", "Missing URL parameter", 400);
     return;
   }
-<<<<<<< HEAD
-
   const AsyncWebParameter* urlParam = request->getParam("url");
   String targetUrl = urlParam->value();
-
-=======
-  // Get the target URL
-  String targetUrl = server.arg("url");
->>>>>>> e2fd3425
   // Validate URL format
   if (!targetUrl.startsWith("http://") && !targetUrl.startsWith("https://")) {
     sendJsonResponse(request, "error", "Invalid URL format. Must start with http:// or https://", 400);
     return;
   }
-<<<<<<< HEAD
-
-  // Create HTTP client
-  HTTPClient http;
-
-  // Set timeouts to prevent hanging
-  http.setTimeout(5000);
-
-  // Configure the request based on the original method
-  http.begin(targetUrl);
-
-=======
   // Create HTTP client
   HTTPClient http;
   // Set timeouts to prevent hanging
   http.setTimeout(5000);
   // Configure the request based on the original method
   http.begin(targetUrl);
->>>>>>> e2fd3425
   // Copy headers from the original request
   int headerCount = request->headers();
   for (int i = 0; i < headerCount; i++) {
-<<<<<<< HEAD
     const AsyncWebHeader* header = request->getHeader(i);
     String headerName = header->name();
     String headerValue = header->value();
-
-=======
-    String headerName = server.headerName(i);
-    String headerValue = server.header(i);
->>>>>>> e2fd3425
     // Skip headers that shouldn't be forwarded
     if (headerName.equalsIgnoreCase("Host") ||
         headerName.equalsIgnoreCase("Connection") ||
         headerName.equalsIgnoreCase("Content-Length")) {
       continue;
     }
-<<<<<<< HEAD
-
-    http.addHeader(headerName, headerValue);
-  }
-
-  int httpResponseCode;
-
-=======
     // Forward all other headers
     http.addHeader(headerName, headerValue);
   }
   // Variable to hold HTTP response code
   int httpResponseCode;
->>>>>>> e2fd3425
   // Handle different HTTP methods
   if (request->method() == HTTP_GET) {
     httpResponseCode = http.GET();
@@ -1912,26 +1850,6 @@
     sendJsonResponse(request, "error", "Unsupported HTTP method", 405);
     return;
   }
-<<<<<<< HEAD
-
-  if (httpResponseCode > 0) {
-    // Get content type
-    String contentType = http.header("Content-Type");
-    if (contentType.isEmpty()) {
-      // Try to determine content type from URL
-      if (targetUrl.endsWith(".png") || targetUrl.endsWith(".PNG")) {
-        contentType = "image/png";
-      } else if (targetUrl.endsWith(".jpg") || targetUrl.endsWith(".jpeg") ||
-                 targetUrl.endsWith(".JPG") || targetUrl.endsWith(".JPEG")) {
-        contentType = "image/jpeg";
-      } else if (targetUrl.endsWith(".gif") || targetUrl.endsWith(".GIF")) {
-        contentType = "image/gif";
-      } else {
-        contentType = "application/octet-stream";
-      }
-    }
-
-=======
   // Check for HTTP errors
   if (httpResponseCode > 0) {
     // Get response headers and forward them
@@ -1958,7 +1876,6 @@
         break;
       }
     }
->>>>>>> e2fd3425
     // For HEAD requests, only send headers without content
     if (request->method() == HTTP_HEAD) {
       // Send response with proper content type and length (no content body for HEAD)
@@ -1973,19 +1890,11 @@
           response->addHeader(headerName, headerValue);
         }
       }
-<<<<<<< HEAD
       response->addHeader("Connection", "keep-alive");
       request->send(response);
-=======
-      // Send response with proper content type and length (no content body for HEAD)
-      server.setContentLength(http.getSize());
-      server.send(httpResponseCode, contentType, "");
->>>>>>> e2fd3425
     } else {
       // For GET/POST requests, stream the response directly to client
       WiFiClient * stream = http.getStreamPtr();
-<<<<<<< HEAD
-      
       if (stream) {
         // Create response to stream data
         AsyncWebServerResponse *response = request->beginResponse(httpResponseCode, contentType, "");
@@ -2006,58 +1915,16 @@
         http.end();
         sendJsonResponse(request, "error", "Failed to get response stream", 500);
         return;
-=======
-      // Get content type
-      String contentType = http.header("Content-Type");
-      if (contentType.isEmpty()) {
-        // Try to determine content type from URL
-        if (targetUrl.endsWith(".png") || targetUrl.endsWith(".PNG")) {
-          contentType = "image/png";
-        } else if (targetUrl.endsWith(".jpg") || targetUrl.endsWith(".jpeg") || 
-                   targetUrl.endsWith(".JPG") || targetUrl.endsWith(".JPEG")) {
-          contentType = "image/jpeg";
-        } else if (targetUrl.endsWith(".gif") || targetUrl.endsWith(".GIF")) {
-          contentType = "image/gif";
-        } else {
-          contentType = "application/octet-stream";
-        }
-      }
-      // Send response with proper content type and length
-      server.setContentLength(http.getSize());
-      server.send(httpResponseCode, contentType, "");
-      // Stream the content
-      const size_t bufferSize = 1024;
-      uint8_t buffer[bufferSize];
-      size_t totalBytesRead = 0;
-      size_t contentLength = http.getSize();
-      // Read and send data in chunks
-      while (http.connected() && (contentLength == 0 || totalBytesRead < contentLength)) {
-        size_t bytesAvailable = stream->available();
-        if (bytesAvailable) {
-          size_t bytesRead = stream->readBytes(buffer, min(bytesAvailable, bufferSize));
-          server.client().write(buffer, bytesRead);
-          totalBytesRead += bytesRead;
-        }
-        // Yield to other tasks
-        yield();
->>>>>>> e2fd3425
       }
     }
   } else {
     // HTTP error occurred
     http.end();
-<<<<<<< HEAD
+
     sendJsonResponse(request, "error", "Proxy request failed: " + String(http.errorToString(httpResponseCode)), 500);
     return;
   }
 
-=======
-    Serial.printf("HTTP request failed: %s\n", http.errorToString(httpResponseCode).c_str());
-    sendJsonResponse("error", "Proxy request failed: " + String(http.errorToString(httpResponseCode)), 500);
-    return;
-  }
-  // End the HTTP connection
->>>>>>> e2fd3425
   http.end();
 }
 
@@ -2101,21 +1968,13 @@
 void updateDisplay() {
   // Check if display is initialized
   if (display == nullptr) return;
-<<<<<<< HEAD
-
-=======
   // Get current IP address or "No IP" if not connected
->>>>>>> e2fd3425
   String ipString;
   if (WiFi.status() == WL_CONNECTED) {
     ipString = WiFi.localIP().toString();
   } else {
     ipString = "No IP";
   }
-<<<<<<< HEAD
-
-=======
->>>>>>> e2fd3425
   // When not playing, show the selected playlist item name instead of empty stream name
   const char* displayStreamName = player.getStreamName();
   if (!player.isPlaying() && strlen(displayStreamName) == 0) {
@@ -2124,10 +1983,6 @@
       displayStreamName = player.getPlaylistItem(player.getPlaylistIndex()).name;
     }
   }
-<<<<<<< HEAD
-
-=======
->>>>>>> e2fd3425
   // Update the display with current status
   display->update(player.isPlaying(), player.getStreamTitle(), displayStreamName, player.getVolume(), player.getBitrate(), ipString);
 }
@@ -2156,10 +2011,6 @@
   } else {
     Serial.println("SPIFFS mounted successfully");
   }
-<<<<<<< HEAD
-
-=======
->>>>>>> e2fd3425
   // Test SPIFFS write capability
   if (!SPIFFS.exists("/spiffs_test")) {
     // File does not exist, create it
@@ -2179,11 +2030,7 @@
     // File exists, SPIFFS is working
     Serial.println("SPIFFS write test file already exists - SPIFFS is working");
   }
-<<<<<<< HEAD
-
-=======
   // End the SPIFFS test
->>>>>>> e2fd3425
   return true;
 }
 
@@ -2193,7 +2040,6 @@
  * Configures all HTTP routes and static file mappings for the web server
  */
 void setupWebServer() {
-<<<<<<< HEAD
   server.on("/api/streams", HTTP_GET, [](AsyncWebServerRequest *request){
     handleGetStreams(request);
   });
@@ -2261,43 +2107,12 @@
       handleSimpleWebPage(request, data, len, index, total);
     });
   server.serveStatic("/player", SPIFFS, "/player.html");
-=======
-  server.on("/api/streams", HTTP_GET, handleGetStreams);
-  server.on("/api/streams", HTTP_POST, handlePostStreams);
-  server.on("/api/player", HTTP_GET, handlePlayer);
-  server.on("/api/player", HTTP_POST, handlePlayer);
-  server.on("/api/mixer", HTTP_GET, handleMixer);
-  server.on("/api/mixer", HTTP_POST, handleMixer);
-  server.on("/api/config", HTTP_GET, handleGetConfig);
-  server.on("/api/config", HTTP_POST, handlePostConfig);
-  server.on("/api/config/export", HTTP_GET, handleExportConfig);
-  server.on("/api/config/import", HTTP_POST, handleImportConfig);
-  server.on("/api/wifi/scan", HTTP_GET, handleWiFiScan);
-  server.on("/api/wifi/save", HTTP_POST, handleWiFiSave);
-  server.on("/api/wifi/status", HTTP_GET, handleWiFiStatus);
-  server.on("/api/wifi/config", HTTP_GET, handleWiFiConfig);
-  server.on("/api/proxy", HTTP_GET, handleProxyRequest);
-  server.on("/api/proxy", HTTP_POST, handleProxyRequest);
-  server.on("/api/proxy", HTTP_HEAD, handleProxyRequest);
-  server.on("/api/proxy", HTTP_HEAD, handleProxyRequest);
-  server.on("/w", HTTP_GET, handleSimpleWebPage);
-  server.on("/w", HTTP_POST, handleSimpleWebPage);
-  server.serveStatic("/", SPIFFS, "/player.html");
->>>>>>> e2fd3425
   server.serveStatic("/playlist", SPIFFS, "/playlist.html");
   server.serveStatic("/wifi", SPIFFS, "/wifi.html");
   server.serveStatic("/config", SPIFFS, "/config.html");
   server.serveStatic("/about", SPIFFS, "/about.html");
-<<<<<<< HEAD
   server.serveStatic("/", SPIFFS, "/").setDefaultFile("player.html");
   });
-=======
-  server.serveStatic("/styles.css", SPIFFS, "/styles.css");
-  server.serveStatic("/scripts.js", SPIFFS, "/scripts.js");
-  server.serveStatic("/pico.min.css", SPIFFS, "/pico.min.css");
-  server.serveStatic("/favicon.ico", SPIFFS, "/favicon.ico");
-  server.serveStatic("/logo.png", SPIFFS, "/logo.png");
->>>>>>> e2fd3425
 }
 
 
@@ -2398,24 +2213,10 @@
  * This is the main application loop that runs continuously after setup()
  */
 void loop() {
-<<<<<<< HEAD
-  handleRotary();          // Process rotary encoder input
-  if (touchPlay) touchPlay->handle();  // Process touch play button
-  if (touchNext) touchNext->handle();  // Process touch next button
-  if (touchPrev) touchPrev->handle();  // Process touch previous button
-  handleTouch();           // Process touch button actions
-  // server.handleClient() is not needed with AsyncWebServer
-  // webSocket.loop() is not needed with AsyncWebSocket
-  mpdInterface.handleClient();       // Process MPD commands
-  handleBoardButton();     // Process board button input
-=======
-  server.handleClient();         // Process incoming web requests
-  webSocket.loop();              // Process WebSocket events
   mpdInterface.handleClient();   // Process MPD commands
   handleBoardButton();           // Process board button input
   handleRotary();                // Process rotary encoder input
   handleTouch();                 // Process touch button actions
->>>>>>> e2fd3425
 
   // Periodically update display for scrolling text animation
   static unsigned long lastDisplayUpdate = 0;
@@ -2458,15 +2259,9 @@
       static unsigned long lastStatusUpdate = 0;
       if (millis() - lastStatusUpdate > 3000) {  // Changed from 2000 to 3000
         // Only send if there are connected clients
-<<<<<<< HEAD
         if (websocket.count() > 0) {
-          // FIXME Send partial status update
+          // Send partial status update
           sendStatusToClients(true);
-=======
-        if (webSocket.connectedClients() > 0) {
-          // Send partial status update
-          sendStatusToClients(false);
->>>>>>> e2fd3425
         }
         // Update the timestamp
         lastStatusUpdate = millis();
@@ -2606,13 +2401,8 @@
   // Load player state
   player.loadPlayerState();
   if (player.isPlaying()) {
-<<<<<<< HEAD
-    // Update activity time
-    display->setActivityTime(millis());
-=======
     // Update activity time to prevent display from timing out immediately
     display->setActivityTime(millis()); 
->>>>>>> e2fd3425
   }
   // Setup web server routes
   setupWebServer();
